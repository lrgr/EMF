# Extensible Matrix Factorization (EMF)
[![GitHub license](https://img.shields.io/github/license/lrgr/EMF.svg)](https://github.com/lrgr/xsmf/blob/master/LICENSE)

![EMF schematic diagram](../blob/master/emf_fig1.pdf)

<<<<<<< HEAD

Beta release EMF and other baselines are implemented with TensorFlow v1.

=======
>>>>>>> 503080af
## Setup:

We recommend users to install required packages dependencies for the EMF models and experiments, using [Conda](https://conda.io/miniconda.html). To install Python and other dependencies, which you can do directly using the provided `environment.yml file`:

    conda env create -f environment.yml
    source activate xsmf

The `xsmf` Conda environment can be used to run any number of experiments and examples included in this project/repository. We note that experiments and data download for other parts of this project are implemented and configured with [Snakemake](http://snakemake.readthedocs.io/en/stable/) which will be installed as part of the `xsmf` environment.

### To run models using GPUs:

To use GPUs, install the `xsmf-gpu` environment via:

    conda env create -f environment-gpu.yml
    source activate xsmf-gpu

## Experiments:

### 10 fold Monte-Carlo cross-validation benchmarks of matrix factorization models

See `experiments/all-mf-monte-carlo-cv`.

### Hyperparameter search with `hyperopt`

Hyperparameter searches for different MF models are implemented and can be run using `snakemake` in the following directories in `experiments/`:

- `single-species-mf-hp-search` - MF, KPMF, MF with bias, KPMF with bias, NGMC models.
- `xsmf-hp-search` - XSMF model
- `k-xsmf-hp-search` - Kernelized XSMF model
- `k-xsmf-b-hp-search` - Kernelized XSMF with bias model<|MERGE_RESOLUTION|>--- conflicted
+++ resolved
@@ -3,12 +3,8 @@
 
 ![EMF schematic diagram](../blob/master/emf_fig1.pdf)
 
-<<<<<<< HEAD
-
 Beta release EMF and other baselines are implemented with TensorFlow v1.
 
-=======
->>>>>>> 503080af
 ## Setup:
 
 We recommend users to install required packages dependencies for the EMF models and experiments, using [Conda](https://conda.io/miniconda.html). To install Python and other dependencies, which you can do directly using the provided `environment.yml file`:
